--- conflicted
+++ resolved
@@ -8,7 +8,6 @@
 use std::{cmp, fmt, mem, ptr, str};
 
 const BUF_ALLOC_SIZE: usize = 4096;
-const MAX_RDWD_SIZE: usize = 4 * BUF_ALLOC_SIZE;
 const MIN_VACANT_SIZE: usize = 128;
 const MAX_READ_SIZE: usize = 32 * BUF_ALLOC_SIZE;
 
@@ -230,66 +229,6 @@
         rls
     }
 
-<<<<<<< HEAD
-    pub fn read_from<R: Read>(&mut self, r: &mut R) -> io::Result<usize> {
-        if self.vacant_len() < MIN_VACANT_SIZE {
-            if self.head_vacant_len() > 0 {
-                self.move_payload_to_head();
-            }
-
-            self.buf.reserve(BUF_ALLOC_SIZE);
-            debug!(
-                "  read_from, reserve space data len {}, capacity {}",
-                self.buf.len(),
-                self.buf.capacity()
-            );
-        }
-
-        do_read_from(r, &mut self.buf)
-    }
-
-    pub fn copy(&mut self, r: &mut TcpStream, w: &mut TcpStream) -> io::Result<usize> {
-        debug!("  copying...., payload {} bytes", self.payload_len());
-        let mut wd_len: usize = 0;
-        let mut rd_len: usize = 0;
-        let mut wd_wouldblk: bool = false;
-
-        if self.payload_len() > 0 {
-            if let Ok(n) = self.write_to(w) {
-                wd_len += n;
-            }
-
-            debug!("    write len {} ", wd_len);
-        }
-
-        if self.payload_len() > MAX_RDWD_SIZE {
-            return Err(Error::from(Other));
-        }
-
-        let rls = loop {
-            let payload_befor_rd = self.payload_len();
-            match self.read_from(r) {
-                Ok(n) => {
-                    rd_len += n;
-                    if self.payload_len() > 0 && wd_len < MAX_RDWD_SIZE && wd_wouldblk == false {
-                        match self.write_to(w) {
-                            Ok(n) => {
-                                wd_len += n;
-                            }
-
-                            Err(e) => {
-                                if is_wouldblock(&e) {
-                                    debug!("\t write to target would block.");
-
-                                    wd_wouldblk = true;
-                                }
-                            }
-                        }
-                    }
-
-                    if n == 0 {
-                        break Ok(rd_len);
-=======
     pub fn read_from<R: Read>(&mut self, r: &mut R) -> Result<usize, NetError> {
         debug!("  read from, payload {}", self.payload_len());
 
@@ -321,7 +260,6 @@
                     if n == 0 {
                         read_len += self.payload_len() - old_paylod_len;
                         break Ok(0);
->>>>>>> 5c1ef967
                     }
 
                     if self.payload_len() >= MAX_READ_SIZE {
@@ -330,18 +268,6 @@
                 }
 
                 Err(e) => {
-<<<<<<< HEAD
-                    if is_wouldblock(&e) == false {
-                        debug!("\t read error {}", e);
-
-                        break Err(e);
-                    }
-                    rd_len += self.payload_len() - payload_befor_rd;
-                    if wd_len < MAX_RDWD_SIZE && self.payload_len() > 0 {
-                        if let Ok(n) = self.write_to(w) {
-                            wd_len += n;
-                        }
-=======
                     read_len += self.payload_len() - old_paylod_len;
 
                     if e.wouldblock() {
@@ -352,33 +278,14 @@
                         }
                     } else {
                         debug!("\t  failed {}", e);
->>>>>>> 5c1ef967
-                    }
-
-                    if rd_len > 0 {
-                        break Ok(rd_len);
-                    }
-                }
-            }
-
-            if rd_len + wd_len >= 3 * MAX_RDWD_SIZE {
-                debug!("\t\t out range: rd_len {}, wd_len {}", rd_len, wd_len);
-                break Err(Error::from(Other));
+                    }
+
+                    break Err(e);
+                }
             }
         };
 
-<<<<<<< HEAD
-        debug!(
-            "\t copy, read {} bytes, write {} bytes, data len {}, buf capacity {} bytes, {:?}",
-            rd_len,
-            wd_len,
-            self.buf.len(),
-            self.buf.capacity(),
-            rls
-        );
-=======
         debug!("    read {} bytes, payload {}", read_len, self.payload_len());
->>>>>>> 5c1ef967
 
         rls
     }
@@ -1124,14 +1031,6 @@
             if token == self.get_token(LOCAL) {
                 debug!("streaming, local readable, @{}", *self);
 
-<<<<<<< HEAD
-                let mut rd: usize = usize::max_value();
-                let rls = (&mut self.remote_buf)
-                    .copy(self.local.as_mut().unwrap(), self.remote.as_mut().unwrap());
-                match rls {
-                    Ok(n) => {
-                        rd = n;
-=======
                 let rls = (&mut self.remote_buf).read_from(self.local.as_mut().unwrap());
                 match rls {
                     Ok(n) => {
@@ -1146,7 +1045,6 @@
                         } else {
                             let _ = self.insert_readiness(poll, Ready::writable(), REMOTE);
                         }
->>>>>>> 5c1ef967
                     }
 
                     Err(ExceedReadSize) => {
@@ -1155,84 +1053,17 @@
                     },
 
                     Err(e) => {
-<<<<<<< HEAD
-                        if e.kind() == Other {
-                            debug!("  re-register local readable, level trigger");
-                            let _ =
-                                self.reregister(poll, Ready::readable(), PollOpt::level(), LOCAL);
-                        }
-
-                        if is_wouldblock(&e) == false {
-=======
                         if e.wouldblock() == false {
->>>>>>> 5c1ef967
                             debug!("    copy local to remote with error {}", e);
 
                             return Err((Shutflag::both(), Shutflag::both()));
                         }
-<<<<<<< HEAD
-                    }
-                }
-
-                let mut readiness = Ready::readable();
-                if self.remote_buf.payload_len() > 0 {
-                    readiness |= Ready::writable();
-                }
-
-                if readiness != self.get_readiness(REMOTE) {
-                    debug!("    change remote sock readiness {:?}", readiness);
-=======
->>>>>>> 5c1ef967
 
                         if self.remote_buf.payload_len() > 0 {
                             let _ = self.insert_readiness(poll, Ready::writable(), REMOTE);
                         }
                     }
                 }
-<<<<<<< HEAD
-
-                if rd == 0 {
-                    if readiness.contains(Ready::writable()) {
-                        return Err((Shutflag::read(), Shutflag::empty()));
-                    } else {
-                        return Err((Shutflag::read(), Shutflag::write()));
-                    }
-                }
-            } else if token == self.get_token(REMOTE) {
-                debug!("streaming, remote readable, @{}", *self);
-
-                let mut rd: usize = usize::max_value();
-                let rls = (&mut self.local_buf)
-                    .copy(self.remote.as_mut().unwrap(), self.local.as_mut().unwrap());
-                match rls {
-                    Ok(n) => {
-                        rd = n;
-                    }
-
-                    Err(e) => {
-                        if e.kind() == Other {
-                            debug!("  re-register remote readable, level trigger");
-                            let _ =
-                                self.reregister(poll, Ready::readable(), PollOpt::level(), REMOTE);
-                        } else if is_wouldblock(&e) == false {
-                            debug!("    copy remote to local with error {}", e);
-
-                            return Err((Shutflag::both(), Shutflag::both()));
-                        }
-                    }
-                }
-
-                let mut readiness = Ready::readable();
-                if self.local_buf.payload_len() > 0 {
-                    readiness |= Ready::writable();
-                }
-
-                if readiness != self.get_readiness(LOCAL) {
-                    debug!("    change local sock readiness {:?}", readiness);
-
-                    if let Err(e) = self.reregister(poll, readiness, PollOpt::edge(), LOCAL) {
-                        error!("      failed {}", e);
-=======
             } else if token == self.get_token(REMOTE) {
                 debug!("streaming, remote readable, @{}", *self);
 
@@ -1263,19 +1094,10 @@
 
                             return Err((Shutflag::both(), Shutflag::both()));
                         }
->>>>>>> 5c1ef967
 
                         if self.local_buf.payload_len() > 0 {
                             let _ = self.insert_readiness(poll, Ready::writable(), LOCAL);
                         }
-                    }
-                }
-
-                if rd == 0 {
-                    if readiness.contains(Ready::writable()) {
-                        return Err((Shutflag::empty(), Shutflag::read()));
-                    } else {
-                        return Err((Shutflag::write(), Shutflag::read()));
                     }
                 }
             } else {
